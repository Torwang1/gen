--- conflicted
+++ resolved
@@ -249,7 +249,6 @@
 |mysql   |y   | y  | y  | y  | y | y| y
 |ms sql   |y   | y  | y  | y  | y | y| n
 
-<<<<<<< HEAD
 ## Version History
 - v0.9 (05/12/2020) 
     - updated db meta data loading fetching default values
@@ -266,12 +265,6 @@
 ## Contributors
 
 - [alexj212](https://github.com/alexj212) -  a big thanks to alexj212 for his contributions
-=======
- 
-## Contributors
-
-
-- [alexj212](https://github.com/alexj212) -  a big thanks to alexj212 for his hrad works
->>>>>>> 6bd845e2
+
 
 See more contributors: [contributors](https://github.com/smallnest/gen/graphs/contributors)