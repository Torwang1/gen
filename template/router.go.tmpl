package {{.apiPackageName}}

import (
	"context"
	"encoding/json"
	"fmt"
	"io/ioutil"
	"net/http"
	"strconv"
	"time"
	"unsafe"
	_ "github.com/satori/go.uuid"

	"{{.daoFQPN}}"
	"{{.modelFQPN}}"

	"github.com/gin-gonic/gin"
	"github.com/julienschmidt/httprouter"
)

var (
    _ = time.Second // import time.Second for unknown usage in api
	crudEndpoints map[string]*CrudAPI
)

// CrudAPI describes requests available for tables in the database
type CrudAPI struct {
	Name            string           `json:"name"`
	CreateURL       string           `json:"create_url"`
	RetrieveOneURL  string           `json:"retrieve_one_url"`
	RetrieveManyURL string           `json:"retrieve_many_url"`
	UpdateURL       string           `json:"update_url"`
	DeleteURL       string           `json:"delete_url"`
	FetchDDLURL     string           `json:"fetch_ddl_url"`
<<<<<<< HEAD
	TableInfo       *{{.modelPackageName}}.TableInfo `json:"table_info"`
=======
	TableInfo       *{{$.modelPackageName}}.TableInfo `json:"table_info"`
>>>>>>> 1470bbb3
}


// PagedResults results for pages GetAll results.
type PagedResults struct {
	Page         int64       `json:"page"`
	PageSize     int64       `json:"page_size"`
	Data         interface{} `json:"data"`
    TotalRecords int         `json:"total_records"`
}

// HTTPError example
type HTTPError struct {
	Code    int    `json:"code" example:"400"`
	Message string `json:"message" example:"status bad request"`
}


// ConfigRouter configure http.Handler router
func ConfigRouter() http.Handler {
	router := httprouter.New()
	{{range $tableName, $codeInfo := .tableInfos}}config{{$codeInfo.StructName}}Router(router)
    {{end}}
	router.GET("/ddl/:argID", GetDdl)
	router.GET("/ddl", GetDdlEndpoints)
	return router
}


// ConfigGinRouter configure gin router
func ConfigGinRouter(router gin.IRoutes) {
	{{range $tableName, $codeInfo := .tableInfos}}configGin{{$codeInfo.StructName}}Router(router)
	{{end}}
	router.GET("/ddl/:argID", ConverHttprouterToGin(GetDdl))
	router.GET("/ddl", ConverHttprouterToGin(GetDdlEndpoints))
	return
}


// ConverHttprouterToGin wrap httprouter.Handle to gin.HandlerFunc
func ConverHttprouterToGin(f httprouter.Handle) gin.HandlerFunc {
	return func(c *gin.Context) {
		var params httprouter.Params
		_len := len(c.Params)
		if _len == 0 {
			params = nil
		} else {
			params = ((*[1 << 10]httprouter.Param)(unsafe.Pointer(&c.Params[0])))[:_len]
		}

		f(c.Writer, c.Request, params)
	}
}



func initializeContext(r *http.Request) (ctx context.Context) {
	if ContextInitializer != nil {
		ctx = ContextInitializer(r)
	} else {
		ctx = r.Context()
	}
	return ctx
}


func ValidateRequest(ctx context.Context, r *http.Request, table string, action {{$.modelPackageName}}.Action) error {
	if RequestValidator != nil {
		return RequestValidator(ctx, r, table, action)
	}

	return nil
}

type RequestValidatorFunc func(ctx context.Context, r *http.Request, table string, action {{$.modelPackageName}}.Action) error

var RequestValidator RequestValidatorFunc

type ContextInitializerFunc func(r *http.Request) (ctx context.Context)

var ContextInitializer ContextInitializerFunc




func readInt(r *http.Request, param string, v int64) (int64, error) {
	p := r.FormValue(param)
	if p == "" {
		return v, nil
	}

	return strconv.ParseInt(p, 10, 64)
}

func writeJSON(ctx context.Context, w http.ResponseWriter, v interface{}) {
	data, _ := json.Marshal(v)
	w.Header().Set("Content-Type", "application/json; charset=utf-8")
	w.Header().Set("Cache-Control", "no-cache")
	w.Write(data)
}

func writeRowsAffected(w http.ResponseWriter, rowsAffected int64) {
	data, _ := json.Marshal(rowsAffected)
	w.Header().Set("Content-Type", "application/json; charset=utf-8")
	w.Header().Set("Cache-Control", "no-cache")
	w.Write(data)
}

func readJSON(r *http.Request, v interface{}) error {
	buf, err := ioutil.ReadAll(r.Body)
	if err != nil {
		return err
	}

	return json.Unmarshal(buf, v)
}


func returnError(ctx context.Context, w http.ResponseWriter, r *http.Request, err error) {
	status :=0
	switch err {
	case {{.daoPackageName}}.ErrNotFound:
		status = http.StatusBadRequest
	case {{.daoPackageName}}.ErrUnableToMarshalJSON:
		status = http.StatusBadRequest
	case {{.daoPackageName}}.ErrUpdateFailed:
		status = http.StatusBadRequest
	case {{.daoPackageName}}.ErrInsertFailed:
		status = http.StatusBadRequest
	case {{.daoPackageName}}.ErrDeleteFailed:
		status = http.StatusBadRequest
	case {{.daoPackageName}}.ErrBadParams:
		status = http.StatusBadRequest
	default:
		status = http.StatusBadRequest
	}
	er := HTTPError{
		Code:    status,
		Message: err.Error(),
	}

	SendJSON(w, r, er.Code, er)
}


// NewError example
func NewError(ctx *gin.Context, status int, err error) {
	er := HTTPError{
		Code:    status,
		Message: err.Error(),
	}
	ctx.JSON(status, er)
}




func parseUint8(ps httprouter.Params, key string) (uint8, error) {
	idStr := ps.ByName(key)
	id, err := strconv.ParseInt(idStr, 10, 8)
	if err != nil {
		return uint8(id), err
	}
	return uint8(id), err
}
func parseUint16(ps httprouter.Params, key string) (uint16, error) {
	idStr := ps.ByName(key)
	id, err := strconv.ParseInt(idStr, 10, 16)
	if err != nil {
		return uint16(id), err
	}
	return uint16(id), err
}
func parseUint32(ps httprouter.Params, key string) (uint32, error) {
	idStr := ps.ByName(key)
	id, err := strconv.ParseInt(idStr, 10, 32)
	if err != nil {
		return uint32(id), err
	}
	return uint32(id), err
}
func parseUint64(ps httprouter.Params, key string) (uint64, error) {
	idStr := ps.ByName(key)
	id, err := strconv.ParseInt(idStr, 10, 64)
	if err != nil {
		return uint64(id), err
	}
	return uint64(id), err
}
func parseInt(ps httprouter.Params, key string) (int, error) {
	idStr := ps.ByName(key)
	id, err := strconv.ParseInt(idStr, 10, 64)
	if err != nil {
		return -1, err
	}
	return int(id), err
}
func parseInt8(ps httprouter.Params, key string) (int8, error) {
	idStr := ps.ByName(key)
	id, err := strconv.ParseInt(idStr, 10, 8)
	if err != nil {
		return -1, err
	}
	return int8(id), err
}
func parseInt16(ps httprouter.Params, key string) (int16, error) {
	idStr := ps.ByName(key)
	id, err := strconv.ParseInt(idStr, 10, 16)
	if err != nil {
		return -1, err
	}
	return int16(id), err
}
func parseInt32(ps httprouter.Params, key string) (int32, error) {
	idStr := ps.ByName(key)
	id, err := strconv.ParseInt(idStr, 10, 32)
	if err != nil {
		return -1, err
	}
	return int32(id), err
}
func parseInt64(ps httprouter.Params, key string) (int64, error) {
	idStr := ps.ByName(key)
	id, err := strconv.ParseInt(idStr, 10, 54)
	if err != nil {
		return -1, err
	}
	return id, err
}
func parseString(ps httprouter.Params, key string) (string, error) {
	idStr := ps.ByName(key)
	return idStr, nil
}
func parseUUID(ps httprouter.Params, key string) (string, error) {
	idStr := ps.ByName(key)
	return idStr, nil
}






// GetDdl is a function to get table info for a table in the {{.DatabaseName}} database
// @Summary Get table info for a table in the {{.DatabaseName}} database by argID
// @Tags TableInfo
// @ID argID
// @Description GetDdl is a function to get table info for a table in the {{.DatabaseName}} database
// @Accept  json
// @Produce  json
// @Param  argID path int true "id"
// @Success 200 {object} {{.apiPackageName}}.CrudAPI
// @Failure 400 {object} {{.apiPackageName}}.HTTPError
// @Failure 404 {object} {{.apiPackageName}}.HTTPError "ErrNotFound, db record for id not found - returns NotFound HTTP 404 not found error"
// @Router /ddl/{argID} [get]
// http "http://localhost:8080/ddl/xyz" X-Api-User:user123
func GetDdl(w http.ResponseWriter, r *http.Request, ps httprouter.Params) {
	ctx := initializeContext(r)

	argID := ps.ByName("argID")

<<<<<<< HEAD
	if err := ValidateRequest(ctx, r, "ddl", {{.modelPackageName}}.FetchDDL); err != nil {
=======
	if err := ValidateRequest(ctx, r, "ddl", {{$.modelPackageName}}.FetchDDL); err != nil {
>>>>>>> 1470bbb3
		returnError(ctx, w, r, err)
		return
	}

	record, ok := crudEndpoints[argID]
	if !ok {
		returnError(ctx, w, r, fmt.Errorf("unable to find table: %s", argID) )
		return
	}

	writeJSON(ctx, w, record)
}



// GetDdlEndpoints is a function to get a list of ddl endpoints available for tables in the {{.DatabaseName}} database
// @Summary Gets a list of ddl endpoints available for tables in the {{.DatabaseName}} database
// @Tags TableInfo
// @Description GetDdlEndpoints is a function to get a list of ddl endpoints available for tables in the {{.DatabaseName}} database
// @Accept  json
// @Produce  json
// @Success 200 {object} {{.apiPackageName}}.CrudAPI
// @Router /ddl [get]
// http "http://localhost:8080/ddl" X-Api-User:user123
func GetDdlEndpoints(w http.ResponseWriter, r *http.Request, ps httprouter.Params) {
	ctx := initializeContext(r)

<<<<<<< HEAD
	if err := ValidateRequest(ctx, r, "ddl", {{.modelPackageName}}.FetchDDL); err != nil {
=======
	if err := ValidateRequest(ctx, r, "ddl", {{$.modelPackageName}}.FetchDDL); err != nil {
>>>>>>> 1470bbb3
		returnError(ctx, w, r, err)
		return
	}

	writeJSON(ctx, w, crudEndpoints)
}

func init() {
	crudEndpoints = make(map[string]*CrudAPI)

	var tmp *CrudAPI
    {{ range $tableName, $tableInfo := .tableInfos }}
	tmp = &CrudAPI{
		Name: "{{$tableName}}",
		CreateURL: "/{{$tableInfo.StructName | toLower}}",
		RetrieveOneURL: "/{{$tableInfo.StructName | toLower}}",
		RetrieveManyURL: "/{{$tableInfo.StructName | toLower}}",
		UpdateURL: "/{{$tableInfo.StructName | toLower}}",
		DeleteURL: "/{{$tableInfo.StructName | toLower}}",
		FetchDDLURL: "/ddl/{{$tableName}}",
	}
<<<<<<< HEAD
	tmp.TableInfo, _ = {{.modelPackageName}}.GetTableInfo("{{$tableName}}")
=======
	tmp.TableInfo, _ = {{$.modelPackageName}}.GetTableInfo("{{$tableName}}")
>>>>>>> 1470bbb3
	crudEndpoints["{{$tableName}}"] = tmp

	{{end}}
}

<|MERGE_RESOLUTION|>--- conflicted
+++ resolved
@@ -32,11 +32,7 @@
 	UpdateURL       string           `json:"update_url"`
 	DeleteURL       string           `json:"delete_url"`
 	FetchDDLURL     string           `json:"fetch_ddl_url"`
-<<<<<<< HEAD
 	TableInfo       *{{.modelPackageName}}.TableInfo `json:"table_info"`
-=======
-	TableInfo       *{{$.modelPackageName}}.TableInfo `json:"table_info"`
->>>>>>> 1470bbb3
 }
 
 
@@ -298,11 +294,7 @@
 
 	argID := ps.ByName("argID")
 
-<<<<<<< HEAD
 	if err := ValidateRequest(ctx, r, "ddl", {{.modelPackageName}}.FetchDDL); err != nil {
-=======
-	if err := ValidateRequest(ctx, r, "ddl", {{$.modelPackageName}}.FetchDDL); err != nil {
->>>>>>> 1470bbb3
 		returnError(ctx, w, r, err)
 		return
 	}
@@ -330,11 +322,7 @@
 func GetDdlEndpoints(w http.ResponseWriter, r *http.Request, ps httprouter.Params) {
 	ctx := initializeContext(r)
 
-<<<<<<< HEAD
 	if err := ValidateRequest(ctx, r, "ddl", {{.modelPackageName}}.FetchDDL); err != nil {
-=======
-	if err := ValidateRequest(ctx, r, "ddl", {{$.modelPackageName}}.FetchDDL); err != nil {
->>>>>>> 1470bbb3
 		returnError(ctx, w, r, err)
 		return
 	}
@@ -356,11 +344,8 @@
 		DeleteURL: "/{{$tableInfo.StructName | toLower}}",
 		FetchDDLURL: "/ddl/{{$tableName}}",
 	}
-<<<<<<< HEAD
+
 	tmp.TableInfo, _ = {{.modelPackageName}}.GetTableInfo("{{$tableName}}")
-=======
-	tmp.TableInfo, _ = {{$.modelPackageName}}.GetTableInfo("{{$tableName}}")
->>>>>>> 1470bbb3
 	crudEndpoints["{{$tableName}}"] = tmp
 
 	{{end}}
